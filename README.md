--- conflicted
+++ resolved
@@ -95,15 +95,9 @@
 
 The provided data-readers' tags are:
 
-<<<<<<< HEAD
-- `#config/env` Tags a string, interpreted as the name of an environment variable, and yields the string value of the environment variable. If the environment does not have that entry, the var will use its default value or remain unbound.
-- `#config/file` Tags a string, interpreted as a path to a file, and yields the string contents of the file. If the file does not exist, the var will use its default value or remain unbound.
-- `#config/edn` Tags a string, interpretes as edn and yeilds a value. Compose it with other readers.
-=======
 - `#config/env` Tags a string, interpreted as the name of an environment variable, and yields the string value of the environment variable. If the environment does not have that entry, then the var will use its default value or remain unbound.
 - `#config/file` Tags a string, interpreted as a path to a file, and yields the string contents of the file. If the file does not exist, then the var will use its default value or remain unbound.
 - `#config/edn` Tags a string, interpreted as a single EDN-formatted object, and yields the read object.  When composed with `#config/env` or `#config/file`, if the external value is not provided, then the var will use its default value or remain unbound.
->>>>>>> d46948b0
 
 [Custom data-readers](http://clojure.org/reader#The Reader--Tagged Literals) whose tag namespace is `config` will be automatically loaded during config initialization. See `outpace.config/read-env` for an example of how to properly implement a custom data-reader.
 
